--- conflicted
+++ resolved
@@ -1,21 +1,14 @@
 #ifndef TRAJECTORY_FOLLOWER_TYPES_HPP
 #define TRAJECTORY_FOLLOWER_TYPES_HPP
 
-<<<<<<< HEAD
-#include <base/Float.hpp>
-#include <base/Pose.hpp>
-=======
 #include <base/samples/RigidBodyState.hpp>
->>>>>>> 12740ed1
 #include <base/Time.hpp>
 #include <base/commands/Motion2D.hpp>
 #include <base/Trajectory.hpp>
-#include <base/samples/RigidBodyState.hpp>
+#include <base/commands/Motion2D.hpp>
 
 namespace trajectory_follower
 {
-<<<<<<< HEAD
-=======
     /** Config for finding the reference point in trajectory */
     struct TrajectoryConfig
     {
@@ -48,58 +41,14 @@
         CONTROLLER_NO_ORIENTATION = 0,
         CONTROLLER_CHAINED = 1,
     };
->>>>>>> 12740ed1
 
-/** Follower Status */
-enum FollowerStatus
-{
-    TRAJECTORY_FOLLOWING,
-    TRAJECTORY_FINISHED,
-    INITIAL_STABILITY_FAILED,
-    EXEC_TURN_ON_SPOT,
-    EXEC_LATERAL
-};
-
-/** Controller Types */
-enum ControllerType
-{
-    CONTROLLER_UNKNOWN = -1,
-    CONTROLLER_NO_ORIENTATION = 0,
-    CONTROLLER_CHAINED = 1,
-    CONTROLLER_SAMSON
-};
-
-/** No orientation controller config */
-struct NoOrientationControllerConfig
-{
-    double l1; ///< Position of reference point P(l1,0) on the robot chassis such that l1u1 > 0
-    double K0; ///< Constant for the calculation of k(d, theta_e)
-    bool useForwardAngleError, useForwardDistanceError;
-
-    NoOrientationControllerConfig()
-        : l1(base::unset< double >()),
-          K0(base::unset< double >()),
-          useForwardAngleError(false),
-          useForwardDistanceError(false)
+    /** No orientation controller config */
+    struct NoOrientationControllerConfig
     {
-<<<<<<< HEAD
-    }
-};
-
-/** Chained controller config */
-struct ChainedControllerConfig
-{
-    double K0; ///< Integrator constant
-    double K2; ///< Controller constant
-    double K3; ///< Controller constant
-
-    ChainedControllerConfig()
-        : K0(base::unset< double >()),
-          K2(base::unset< double >()),
-          K3(base::unset< double >())
-=======
         double l1; ///< Position of reference point P(l1,0) on the robot chassis such that l1u1 > 0
         double K0; ///< Constant for the calculation of k(d, theta_e)
+
+        double maxRotationalVelocity; ///< Maximum rotational velocity, NaN if no limit is needed
 
         double pointTurnStart; ///< Angle error at which point turn starts
         double pointTurnEnd;   ///< Angle error at which point turn, once started, stops
@@ -117,77 +66,39 @@
 
     /** Chained controller config */
     struct ChainedControllerConfig
->>>>>>> 12740ed1
     {
-    }
-};
+        double K0; ///< Integrator constant
+        double K2; ///< Controller constant
+        double K3; ///< Controller constant
 
-struct SamsonControllerConfig
-{
-    double K2;
-    double K3;
+        ChainedControllerConfig()
+            : K0( base::unset< double >() ),
+            K2( base::unset< double >() ),
+            K3( base::unset< double >() )
+        {}
+    };
 
-    SamsonControllerConfig()
-        : K2(base::unset< double >()),
-          K3(base::unset< double >())
+    /** Combined config */
+    struct FollowerConfig
     {
-    }
-};
+        TrajectoryConfig trajectoryConfig; ///< Trajectory configuration
+        base::Vector6d poseTransform; ///< Transforms robot pose to pose of the 
+                                 ///< robot center of rotation and with 
+                                 ///< x-Forward, y-Left, z-Up coordinate system
+        ControllerType controllerType; ///< Controller type - CONTROLLER_NO_ORIENTATION
+                                 ///< or CONTROLLER_CHAINED
+        NoOrientationControllerConfig noOrientationControllerConfig; ///< Config
+                                 ///< for no_orientation controller
+        ChainedControllerConfig chainedControllerConfig; ///< Config for 
+                                 ///< Chained controller
+    };
 
-/** Combined config */
-struct FollowerConfig
-{
-    ControllerType controllerType; ///< Controller type - CONTROLLER_NO_ORIENTATION
-    ///< or CONTROLLER_CHAINED
-    NoOrientationControllerConfig noOrientationControllerConfig; ///< Config
-    ///< for no_orientation controller
-    ChainedControllerConfig chainedControllerConfig; ///< Config for
-    ///< Chained controller
-    SamsonControllerConfig samsonControllerConfig;
-    
-    double dampingAngleUpperLimit;
-    double maxRotationalVelocity; ///< Maximum rotational velocity, NaN if no limit is needed
-    double pointTurnStart; ///< Angle error at which point turn starts
-    double pointTurnEnd;   ///< Angle error at which point turn, once started, stops
-    double pointTurnVelocity; ///< Point turn velocity
-    double geometricResolution; ///< Geometric resolution to be used
-    double trajectoryFinishDistance; ///< Minimum distance to end point
-    ///< of trajectory for considering it
-    ///< to be reached
-    double splineReferenceError;
-    double splineReferenceErrorMarginCoefficient;
-    double maxForwardLenght, maxBackwardLenght;
-    bool usePoseErrorReachedEndCheck;
+    /** Data for the follower */
+    struct FollowerData
+    {
+        base::Time time; ///< Time of the last update
+        FollowerStatus followerStatus; ///< Status of trajectory follower
 
-    FollowerConfig()
-        : dampingAngleUpperLimit(base::unset< double >()),
-          maxRotationalVelocity(base::unset< double >()),
-          pointTurnStart(base::unset< double >()),
-          pointTurnEnd(base::unset< double >()),
-          pointTurnVelocity(base::unset< double >()),
-          geometricResolution(0.001),
-          trajectoryFinishDistance(base::unset< double >()),
-          splineReferenceError(base::unset< double >()),
-          splineReferenceErrorMarginCoefficient(base::unset< double >()),
-          maxForwardLenght(base::unset< double >()),
-          maxBackwardLenght(base::unset< double >()),
-          usePoseErrorReachedEndCheck(false)
-    {
-    }
-};
-
-<<<<<<< HEAD
-/** Data for the follower */
-struct FollowerData
-{
-    double distanceError;
-    double angleError;
-    base::samples::RigidBodyState splineReference;
-    base::samples::RigidBodyState currentPose;
-    std::vector< base::Trajectory > currentTrajectory;
-    base::commands::Motion2D cmd;
-};
-=======
         double curveParameter; ///< Current curve parameter
         base::samples::RigidBodyState referencePose; ///< Reference pose of the robot
         base::samples::RigidBodyState currentPose; ///< Current pose of the robot
@@ -202,8 +113,21 @@
 
         double curveLength; ///< Curve length
         double distanceToEnd; ///< Distance along curve to end 
->>>>>>> 12740ed1
 
+        FollowerData()
+            : followerStatus( TRAJECTORY_FINISHED ),
+            curveParameter( base::unset< double >() ),
+            referenceHeading( base::unset< double >() ),
+            currentHeading( base::unset< double >() ),
+            distanceError( base::unset< double >() ),
+            angleError( base::unset< double >() ),
+            curveLength( base::unset< double >() ),
+            distanceToEnd( base::unset< double >() )
+        {
+            motionCommand.translation = 0.0;
+            motionCommand.rotation = 0.0;
+        }
+    };
 }
 
-#endif+#endif

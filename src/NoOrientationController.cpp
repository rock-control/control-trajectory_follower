/*
 * =====================================================================================
 *
 *       Filename:  NoOrientationController.cpp
 *
 *    Description:  Implementation of trajectory controller without orientation control
 *                              from 'Springer handbook of robotics' chapter 34 pg 805
 *
 *        Version:  1.0
 *        Created:  10/13/09 10:30:32
 *       Revision:  none
 *       Compiler:  gcc
 *
 *         Author:  Ajish Babu, ajish.babu@dfki.de
 *        Company:  DFKI
 *
 * =====================================================================================
 */

#include "NoOrientationController.hpp"
#include <base/Logging.hpp>

using namespace trajectory_follower;

NoOrientationController::NoOrientationController()
    : configured(false)
{
}

NoOrientationController::NoOrientationController(const NoOrientationControllerConfig& config_)
    : configured(false)
{
    configure( config_ );
}

void NoOrientationController::configure(const NoOrientationControllerConfig& config_)
{
    config = config_;
    if(config.l1 <= 0)
    {
        throw std::runtime_error("l1 value must be greater than zero.");
    }

    if(config.K0 <= 0)
    {
        throw std::runtime_error("K0 value must be greater than zero.");
    }
    
    configured = true;
}

const Motion2D& NoOrientationController::update(double u1, double d, double theta_e)
{
    if (!configured)
    {
        throw std::runtime_error("NoOrientationController not configured.");
    }

    double u2;
<<<<<<< HEAD
    double direction = 1.0;
    if (u1 < 0)
    {
        // Backward motion
        direction = -1.0;
        u1 = fabs( u1 );
    }
    // No orientation controller ( Page 806 ), Assuming k(d,theta_e)=K0*cos(theta_e)
    u2 = -u1 * ( tan(theta_e) / config.l1 + d * config.K0 );
=======

    if( checkPointTurn( theta_e ) && !pointTurn )
    {
        // No orientation controller ( Page 806 ), Assuming k(d,theta_e)=K0*cos(theta_e)
        u2 = -u1 * ( tan(theta_e) / config.l1 + d * config.K0 );
    }
    else
    {
        if( !pointTurn )
        {
            LOG_INFO_S << "NoOrientationController Robot orientation : "
               "OUT OF BOUND. Starting Point-Turn";
            pointTurn = true;
        }

        if( fabs( theta_e ) > config.pointTurnEnd )
        {
            // Applying velocity in the opposite direction of theta_e
            u2 = copysign( config.pointTurnVelocity, -theta_e );
        }
        else
        {	
            LOG_INFO_S << "NoOrientationController Stopped Point-Turn. "
                "Switching to normal controller";
            pointTurn = false;
            u2 = 0.0;
        }

        u1 = 0;
    }
>>>>>>> 12740ed1

    motionCommand.translation = u1;
    motionCommand.rotation = u2;

    return motionCommand;
}

bool NoOrientationController::initialStable(double d, double theta_e, double c_max)
{
<<<<<<< HEAD
    double dist_err_value = ( config.l1 * c_max ) / ( 1 - fabs( d ) * c_max );
    if( theta_e > -M_PI / 2.0 && theta_e < M_PI / 2.0 && dist_err_value < 1 ) 
=======
    return true;
    if( theta_e > -M_PI / 2.0 && theta_e < M_PI / 2.0
            && ( ( config.l1 * c_max ) / ( 1 - fabs( d ) * c_max ) ) < 1 ) 
>>>>>>> 12740ed1
    {
        return true;
    } 
    else 
    { 
        LOG_INFO_S << "NoOrientationController Initially unstable";
        LOG_INFO_S << "Distance Error: " << d << ", Angle Error: " << theta_e << 
                ", Max Curvature: " << c_max << ", Dist Err: " << dist_err_value;
        return false;	    
    }
}<|MERGE_RESOLUTION|>--- conflicted
+++ resolved
@@ -4,7 +4,7 @@
  *       Filename:  NoOrientationController.cpp
  *
  *    Description:  Implementation of trajectory controller without orientation control
- *                              from 'Springer handbook of robotics' chapter 34 pg 805
+ *    				from 'Springer handbook of robotics' chapter 34 pg 805
  *
  *        Version:  1.0
  *        Created:  10/13/09 10:30:32
@@ -23,51 +23,44 @@
 using namespace trajectory_follower;
 
 NoOrientationController::NoOrientationController()
-    : configured(false)
+: pointTurn( false ),
+    configured( false )
 {
 }
 
-NoOrientationController::NoOrientationController(const NoOrientationControllerConfig& config_)
-    : configured(false)
+NoOrientationController::NoOrientationController( 
+        const NoOrientationControllerConfig& config_ )
+: pointTurn( false ),
+    configured( false )
 {
     configure( config_ );
 }
 
-void NoOrientationController::configure(const NoOrientationControllerConfig& config_)
+void NoOrientationController::configure( 
+        const NoOrientationControllerConfig& config_ )
 {
     config = config_;
-    if(config.l1 <= 0)
+    if( config.l1 <= 0 )
     {
         throw std::runtime_error("l1 value must be greater than zero.");
     }
 
-    if(config.K0 <= 0)
+    if( config.K0 <= 0 )
     {
         throw std::runtime_error("K0 value must be greater than zero.");
     }
-    
     configured = true;
 }
 
-const Motion2D& NoOrientationController::update(double u1, double d, double theta_e)
+const base::commands::Motion2D& NoOrientationController::update( double u1, 
+        double d, double theta_e )
 {
-    if (!configured)
+    if( !configured )
     {
         throw std::runtime_error("NoOrientationController not configured.");
     }
 
     double u2;
-<<<<<<< HEAD
-    double direction = 1.0;
-    if (u1 < 0)
-    {
-        // Backward motion
-        direction = -1.0;
-        u1 = fabs( u1 );
-    }
-    // No orientation controller ( Page 806 ), Assuming k(d,theta_e)=K0*cos(theta_e)
-    u2 = -u1 * ( tan(theta_e) / config.l1 + d * config.K0 );
-=======
 
     if( checkPointTurn( theta_e ) && !pointTurn )
     {
@@ -98,7 +91,6 @@
 
         u1 = 0;
     }
->>>>>>> 12740ed1
 
     motionCommand.translation = u1;
     motionCommand.rotation = u2;
@@ -106,24 +98,39 @@
     return motionCommand;
 }
 
-bool NoOrientationController::initialStable(double d, double theta_e, double c_max)
+bool NoOrientationController::initialStable( double d, double theta_e, 
+        double c_max )
 {
-<<<<<<< HEAD
-    double dist_err_value = ( config.l1 * c_max ) / ( 1 - fabs( d ) * c_max );
-    if( theta_e > -M_PI / 2.0 && theta_e < M_PI / 2.0 && dist_err_value < 1 ) 
-=======
     return true;
     if( theta_e > -M_PI / 2.0 && theta_e < M_PI / 2.0
             && ( ( config.l1 * c_max ) / ( 1 - fabs( d ) * c_max ) ) < 1 ) 
->>>>>>> 12740ed1
     {
         return true;
     } 
     else 
     { 
         LOG_INFO_S << "NoOrientationController Initially unstable";
-        LOG_INFO_S << "Distance Error: " << d << ", Angle Error: " << theta_e << 
-                ", Max Curvature: " << c_max << ", Dist Err: " << dist_err_value;
         return false;	    
     }
+}
+
+bool NoOrientationController::checkPointTurn( double theta_e )
+{
+    if( base::isUnset< double >( config.pointTurnStart ) || 
+      base::isUnset< double >( config.pointTurnEnd ) ||
+      base::isUnset< double >( config.pointTurnVelocity ) )
+    {
+        LOG_INFO_S << "NoOrientationController Point turn not set";
+        // If point turn start not set dont do point turn
+        return false;
+    }
+
+    if( theta_e > -config.pointTurnStart && theta_e < config.pointTurnStart )
+    {
+        return true;
+    }
+    else 
+    {
+        return false;
+    }
 }
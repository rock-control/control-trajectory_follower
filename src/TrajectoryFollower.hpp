#ifndef TRAJECTORYFOLLOWER_HPP
#define TRAJECTORYFOLLOWER_HPP

#include "TrajectoryFollowerTypes.hpp"
#include "NoOrientationController.hpp"
#include "ChainedController.hpp"
#include "SamsonController.hpp"
#include "SubTrajectory.hpp"

namespace trajectory_follower
{

/**
 * TrajectoryFollower class combines reference pose finder and
 * trajectory controller
 **/
class TrajectoryFollower
{
public:
    /** Default constructor */
    TrajectoryFollower();

    /** Contructor which takes in config.
     *
     * Before using the follower make sure that the object is created
     * using the correct config and this contructor, otherwise the
     * controller will cause runtime error */
    TrajectoryFollower( const FollowerConfig& followerConfig );

    /** Sets a new trajectory
     *
     * Here it checks for the initial stability of the trajectory
     */
    void setNewTrajectory(const SubTrajectory &trajectory, const base::Pose& robotPose);

    /**
     * Marks the current trajectory as traversed
     *
     * Stops the current trajectory following and removes the trajectory
     */
    inline void removeTrajectory()
    {
<<<<<<< HEAD
        followerStatus = TRAJECTORY_FINISHED;
    }

    /**
     * Generates motion commands that should make the robot follow the
     * trajectory
     */
    FollowerStatus traverseTrajectory(Motion2D &motionCmd, const base::Pose &robotPose);

    /** Computes the reference pose and the error relative to this pose */
    void computeErrors(const base::Pose& robotPose);

    /** Converts all values to within +/- M_PI */
    double angleLimit(double angle);

    /** Returns the current follower data */
    const FollowerData& getData() {
        return followerData;
    }
    
    bool checkTurnOnSpot();

private:
    bool configured; ///< True if configured properly
    bool nearEnd;
    double dampingCoefficient;
    bool pointTurn;
    double pointTurnDirection;
    base::Pose currentPose;
    base::Pose lastPose;
    double lastPosError;
    double currentCurveParameter;
    double distanceError;
    double angleError, lastAngleError;
    double posError;
    double splineReferenceErrorCoefficient;
    FollowerData followerData;
    FollowerStatus followerStatus;

    SubTrajectory trajectory; ///< Active trajectory
    ControllerType controllerType; ///< Controller type

    NoOrientationController noOrientationController; ///< No orientation controller
    ChainedController chainedController; ///< Chained controller
    SamsonController samsonController;

    FollowerConfig followerConf;
};

=======
        public:
            /** Default constructor */
            TrajectoryFollower();

            /** Contructor which takes in config. 
             *
             * Before using the follower make sure that the object is created
             * using the correct config and this contructor, otherwise the
             * controller will cause runtime error */
            TrajectoryFollower( const FollowerConfig& followerConfig );

            /** Sets a new trajectory
             *
             * Here it checks for the initial stability of the trajectory 
             */
            void setNewTrajectory( const base::Trajectory &trajectory_,
                    const base::samples::RigidBodyState& robotPose );

            /**
             * Marks the current trajectory as traversed
             *
             * Stops the current trajectory following and removes the trajectory
             */
            inline void removeTrajectory() 
            { data.followerStatus = TRAJECTORY_FINISHED; }

            /**
             * Generates motion commands that should make the robot follow the
             * trajectory
             */
            FollowerStatus traverseTrajectory( base::commands::Motion2D &motionCmd, 
                    const base::samples::RigidBodyState &robotPose );

            /** Computes the reference pose and the error relative to this pose */
            void computeErrors( const base::samples::RigidBodyState& robotPose );

            /** Converts all values to within +/- M_PI */
            double angleLimit( double angle );

            /** Returns the current follower data */
            const FollowerData& getData() { return data; }

        private:
            bool configured; ///< True if configured properly

            base::Trajectory trajectory; ///< Active trajectory 
            double direction; ///< 1 for forward, -1 for reverse

            base::samples::RigidBodyState poseTransform; ///< Transforms robot pose to center of rotation pose
            base::samples::RigidBodyState backTransform; ///< Transforms robot pose to backward rotation

            TrajectoryConfig trajectoryConfig; ///< Config for trajectory
            ControllerType controllerType; ///< Controller type

            NoOrientationController noOrientationController; ///< No orientation controller
            ChainedController chainedController; ///< Chained controller

            FollowerData data; ///< Follower data
    };
>>>>>>> 12740ed1
}

#endif // TRAJECTORYFOLLOWER_HPP<|MERGE_RESOLUTION|>--- conflicted
+++ resolved
@@ -4,93 +4,16 @@
 #include "TrajectoryFollowerTypes.hpp"
 #include "NoOrientationController.hpp"
 #include "ChainedController.hpp"
-#include "SamsonController.hpp"
-#include "SubTrajectory.hpp"
 
-namespace trajectory_follower
+namespace trajectory_follower 
 {
 
-/**
- * TrajectoryFollower class combines reference pose finder and
- * trajectory controller
- **/
-class TrajectoryFollower
-{
-public:
-    /** Default constructor */
-    TrajectoryFollower();
-
-    /** Contructor which takes in config.
-     *
-     * Before using the follower make sure that the object is created
-     * using the correct config and this contructor, otherwise the
-     * controller will cause runtime error */
-    TrajectoryFollower( const FollowerConfig& followerConfig );
-
-    /** Sets a new trajectory
-     *
-     * Here it checks for the initial stability of the trajectory
-     */
-    void setNewTrajectory(const SubTrajectory &trajectory, const base::Pose& robotPose);
-
-    /**
-     * Marks the current trajectory as traversed
-     *
-     * Stops the current trajectory following and removes the trajectory
-     */
-    inline void removeTrajectory()
+    /** 
+     * TrajectoryFollower class combines reference pose finder and 
+     * trajectory controller 
+     **/
+    class TrajectoryFollower
     {
-<<<<<<< HEAD
-        followerStatus = TRAJECTORY_FINISHED;
-    }
-
-    /**
-     * Generates motion commands that should make the robot follow the
-     * trajectory
-     */
-    FollowerStatus traverseTrajectory(Motion2D &motionCmd, const base::Pose &robotPose);
-
-    /** Computes the reference pose and the error relative to this pose */
-    void computeErrors(const base::Pose& robotPose);
-
-    /** Converts all values to within +/- M_PI */
-    double angleLimit(double angle);
-
-    /** Returns the current follower data */
-    const FollowerData& getData() {
-        return followerData;
-    }
-    
-    bool checkTurnOnSpot();
-
-private:
-    bool configured; ///< True if configured properly
-    bool nearEnd;
-    double dampingCoefficient;
-    bool pointTurn;
-    double pointTurnDirection;
-    base::Pose currentPose;
-    base::Pose lastPose;
-    double lastPosError;
-    double currentCurveParameter;
-    double distanceError;
-    double angleError, lastAngleError;
-    double posError;
-    double splineReferenceErrorCoefficient;
-    FollowerData followerData;
-    FollowerStatus followerStatus;
-
-    SubTrajectory trajectory; ///< Active trajectory
-    ControllerType controllerType; ///< Controller type
-
-    NoOrientationController noOrientationController; ///< No orientation controller
-    ChainedController chainedController; ///< Chained controller
-    SamsonController samsonController;
-
-    FollowerConfig followerConf;
-};
-
-=======
         public:
             /** Default constructor */
             TrajectoryFollower();
@@ -150,7 +73,5 @@
 
             FollowerData data; ///< Follower data
     };
->>>>>>> 12740ed1
 }
-
 #endif // TRAJECTORYFOLLOWER_HPP